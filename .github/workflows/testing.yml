--- conflicted
+++ resolved
@@ -46,9 +46,5 @@
       shell: bash -l {0}
       run: |
         set -vxeuo pipefail
-<<<<<<< HEAD
-        coverage run -m pytest --ignore tests/tests_integration --ignore tests/test_pyscicat/test_suite_2.py -v 
-=======
-        coverage run -m pytest --ignore tests/tests_integration -v 
->>>>>>> ab6131b5
+        coverage run -m pytest --ignore tests_integration -v 
         coverage report