--- conflicted
+++ resolved
@@ -194,23 +194,9 @@
         ScicatCommError
             Raises if a non-20x message is returned
         """
-<<<<<<< HEAD
-        dataset_url = self._base_url + "Datasets"
-        resp = self._send_to_scicat(dataset_url, dataset.dict(exclude_none=True))
-
-        if not resp.ok:
-            err = resp.json()
-            raise ScicatCommError(f"Error creating dataset. Status Code: {err['statusCode']}. Message: {err['message']}")
-
-        new_pid = resp.json().get("pid")
-        logger.info(f"new dataset created {new_pid}")
-
-        return resp.json()
-=======
         return self._call_endpoint(
             cmd="post", endpoint="Datasets", data=dataset, operation="datasets_create"
         ).get("pid")
->>>>>>> 03e06284
 
     """
         Upload a new dataset
@@ -316,21 +302,11 @@
             operation="datasets_update",
         ).get("pid")
 
-<<<<<<< HEAD
-        resp = self._send_to_scicat(url, dataset.dict(exclude_none=True), cmd="patch")
-        if not resp.ok:
-            err = resp.json()["message"]
-            raise ScicatCommError(f"Error updating dataset {err}")
-        pid = resp.json().get("pid")
-        logger.info(f"dataset updated {pid}")
-        return pid
-=======
     """
         Update a dataset
         Original name, kept for for backward compatibility
     """
     update_dataset = datasets_update
->>>>>>> 03e06284
 
     def datasets_datablock_create(
         self, datablock: Datablock, datasetType: str = "RawDatasets"
@@ -365,15 +341,6 @@
             data=datablock,
             operation="datasets_datablock_create",
         )
-<<<<<<< HEAD
-        resp = self._send_to_scicat(url, datablock.dict(exclude_none=True))
-        if not resp.ok:
-            err = resp.json()["message"]
-            raise ScicatCommError(f"Error creating datablock. {err}")
-
-        return resp.json()
-=======
->>>>>>> 03e06284
 
     """
         Upload a Datablock
@@ -405,18 +372,6 @@
             Raises if a non-20x message is returned
 
         """
-<<<<<<< HEAD
-        encoded_pid = urllib.parse.quote_plus(origdatablock.datasetId)
-        endpoint = "Datasets/" + encoded_pid + "/origdatablocks"
-        url = self._base_url + endpoint
-
-        resp = self._send_to_scicat(url, origdatablock.dict(exclude_none=True))
-        if not resp.ok:
-            err = resp.json()["message"]
-            raise ScicatCommError(f"Error creating dataset original datablock. {err}")
-
-        return resp.json()
-=======
         endpoint = f"Datasets/{quote_plus(origdatablock.datasetId)}/origdatablocks"
         return self._call_endpoint(
             cmd="post",
@@ -424,7 +379,6 @@
             data=origdatablock,
             operation="datasets_origdatablock_create",
         )
->>>>>>> 03e06284
 
     """
         Create a new SciCat Dataset OrigDatablock
@@ -463,21 +417,6 @@
             data=attachment,
             operation="datasets_attachment_create",
         )
-<<<<<<< HEAD
-        logging.debug(url)
-        resp = requests.post(
-            url,
-            params={"access_token": self._token},
-            timeout=self._timeout_seconds,
-            stream=False,
-            json=attachment.dict(exclude_none=True),
-            verify=True,
-        )
-        if not resp.ok:
-            err = resp.json()["message"]
-            raise ScicatCommError(f"Error  uploading thumbnail. {err}")
-=======
->>>>>>> 03e06284
 
     """
         Create a new attachement for a dataset
@@ -724,22 +663,12 @@
         query_fields = json.dumps(query_fields)
         query = f'fields={query_fields}&limits={{"skip":{skip},"limit":{limit},"order":"creationTime:desc"}}'
 
-<<<<<<< HEAD
-        url = f"{self._base_url}/Datasets/fullquery?{query}"
-        response = self._send_to_scicat(url, cmd="get")
-        if not response.ok:
-            err = response.json()["message"]
-            logger.error(f'{err["name"]}, {err["statusCode"]}: {err["message"]}')
-            return None
-        return response.json()
-=======
         return self._call_endpoint(
             cmd="get",
             endpoint=f"Datasets/fullquery?{query}",
             operation="datasets_find",
             allow_404=True,
         )
->>>>>>> 03e06284
 
     """
         find a set of datasets according the full query provided
@@ -777,20 +706,10 @@
         if not filter_fields:
             filter_fields = {}
         filter_fields = json.dumps(filter_fields)
-<<<<<<< HEAD
-        url = f'{self._base_url}/Datasets/?filter={{"where":{filter_fields}}}'
-        response = self._send_to_scicat(url, cmd="get")
-        if not response.ok:
-            err = response.json()["message"]
-            logger.error(f'{err["name"]}, {err["statusCode"]}: {err["message"]}')
-            return None
-        return response.json()
-=======
         endpoint = f'/Datasets/?filter={{"where":{filter_fields}}}'
         return self._call_endpoint(
             cmd="get", endpoint=endpoint, operation="datasets_get_many", allow_404=True
         )
->>>>>>> 03e06284
 
     """
         find a set of datasets according to the simple filter provided
@@ -827,16 +746,6 @@
             operation="published_data_get_many",
             allow_404=True,
         )
-<<<<<<< HEAD
-        print(url)
-        response = self._send_to_scicat(url, cmd="get")
-        if not response.ok:
-            err = response.json()["message"]
-            logger.error(f'{err["name"]}, {err["statusCode"]}: {err["message"]}')
-            return None
-        return response.json()
-=======
->>>>>>> 03e06284
 
     """
         find a set of published data according to the simple filter provided
@@ -856,24 +765,12 @@
         pid : string
             pid of the dataset requested.
         """
-<<<<<<< HEAD
-
-        encode_pid = urllib.parse.quote_plus(pid)
-        url = f"{self._base_url}/Datasets/{encode_pid}"
-        response = self._send_to_scicat(url, cmd="get")
-        if not response.ok:
-            err = response.json()["message"]
-            logger.error(f'{err["name"]}, {err["statusCode"]}: {err["message"]}')
-            return None
-        return response.json()
-=======
         return self._call_endpoint(
             cmd="get",
             endpoint=f"Datasets/{quote_plus(pid)}",
             operation="datasets_get_one",
             allow_404=True,
         )
->>>>>>> 03e06284
 
     get_dataset_by_pid = datasets_get_one
 
@@ -907,21 +804,12 @@
         else:
             raise ValueError("You must specify instrument pid or name")
 
-<<<<<<< HEAD
-        response = self._send_to_scicat(url, cmd="get")
-        if not response.ok:
-            err = response.json()["message"]
-            logger.error(f'{err["name"]}, {err["statusCode"]}: {err["message"]}')
-            return None
-        return response.json()
-=======
         return self._call_endpoint(
             cmd="get",
             endpoint=endpoint,
             operation="instruments_get_one",
             allow_404=True,
         )
->>>>>>> 03e06284
 
     get_instrument = instruments_get_one
 
@@ -967,21 +855,9 @@
         dict
             The proposal with the requested pid
         """
-<<<<<<< HEAD
-
-        endpoint = "/Proposals/"
-        url = self._base_url + endpoint + pid
-        response = self._send_to_scicat(url, cmd="get")
-        if not response.ok:
-            err = response.json()["message"]
-            logger.error(f'{err["name"]}, {err["statusCode"]}: {err["message"]}')
-            return None
-        return response.json()
-=======
         return self._call_endpoint(
             cmd="get", endpoint=f"Proposals/{quote_plus(pid)}", allow_404=True
         )
->>>>>>> 03e06284
 
     get_proposal = proposals_get_one
 
@@ -1001,24 +877,12 @@
         dict
             The orig_datablocks of the dataset with the requested pid
         """
-<<<<<<< HEAD
-
-        encoded_pid = urllib.parse.quote_plus(pid)
-        url = f"{self._base_url}/Datasets/{encoded_pid}/origdatablocks"
-        response = self._send_to_scicat(url, cmd="get")
-        if not response.ok:
-            err = response.json()["message"]
-            logger.error(f'{err["name"]}, {err["statusCode"]}: {err["message"]}')
-            return None
-        return response.json()
-=======
         return self._call_endpoint(
             cmd="get",
             endpoint=f"/Datasets/{quote_plus(pid)}/origdatablocks",
             operation="datasets_origdatablocks_get_one",
             allow_404=True,
         )
->>>>>>> 03e06284
 
     get_dataset_origdatablocks = datasets_origdatablocks_get_one
 
@@ -1038,25 +902,12 @@
         dict
             response from SciCat backend
         """
-<<<<<<< HEAD
-
-        encoded_pid = urllib.parse.quote_plus(pid)
-        endpoint = "/Datasets/{}".format(encoded_pid)
-        url = self._base_url + endpoint
-        response = self._send_to_scicat(url, cmd="delete")
-        if not response.ok:
-            err = response.json()["message"]
-            logger.error(f'{err["name"]}, {err["statusCode"]}: {err["message"]}')
-            return None
-        return response.json()
-=======
         return self._call_endpoint(
             cmd="delete",
             endpoint=f"/Datasets/{quote_plus(pid)}",
             operation="datasets_delete",
             allow_404=True,
         )
->>>>>>> 03e06284
 
     delete_dataset = datasets_delete
 
@@ -1115,26 +966,16 @@
     # Strip the api/vn suffix
     base_url = re.sub(r"/api/v\d+/?", "", base_url)
     response = requests.post(
-<<<<<<< HEAD
-        base_url + "auth/login",
-=======
         urljoin(base_url, "auth/msad"),
->>>>>>> 03e06284
         json={"username": username, "password": password},
         stream=False,
         verify=True,
     )
     if not response.ok:
-<<<<<<< HEAD
-        logger.error(f" ** Error received: {response}")
-        err = response.json()["message"]
-        logger.error(f' {err["name"]}, {err["statusCode"]}: {err["message"]}')
-=======
         err = response.json()["error"]
         logger.error(
             f'Error retrieving token for user: {err["name"]}, {err["statusCode"]}: {err["message"]}'
         )
->>>>>>> 03e06284
         raise ScicatLoginError(response.content)
 
 
